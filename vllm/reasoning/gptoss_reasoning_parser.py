# SPDX-License-Identifier: Apache-2.0
# SPDX-FileCopyrightText: Copyright contributors to the vLLM project

from collections.abc import Sequence
from typing import Optional, Union

from transformers import PreTrainedTokenizerBase

from vllm.entrypoints.harmony_utils import parse_chat_output
from vllm.entrypoints.openai.protocol import (ChatCompletionRequest,
                                              DeltaMessage)
from vllm.logger import init_logger
from vllm.reasoning import ReasoningParser, ReasoningParserManager

logger = init_logger(__name__)


@ReasoningParserManager.register_module("openai_gptoss")
class GptOssReasoningParser(ReasoningParser):
    """
    Reasoning parser for GptOss model.

    The GptOss model uses harmony to extract reasoning content and this parser
    is only used for detecting the end of the reasoning content.
    """

    def __init__(self, tokenizer: PreTrainedTokenizerBase):
        super().__init__(tokenizer)
        self.reasoning_end_token_ids = self.model_tokenizer.encode(
            "<|start|>assistant<|channel|>final<|message|>")

    def is_reasoning_end(self, input_ids: list[int]) -> bool:
        end_token_ids = self.reasoning_end_token_ids
        assert len(end_token_ids) > 0, "reasoning_end_token_ids is empty"
        # Check if the end sequence is present in the input_ids.
        # We search from the end of input_ids to find the last match.
        for i in range(len(input_ids) - len(end_token_ids), -1, -1):
            if input_ids[i:i + len(end_token_ids)] == end_token_ids:
                return True
        return False

    def extract_content_ids(self, input_ids: list[int]) -> list[int]:
        _, content, _ = parse_chat_output(input_ids)
        if content is None:
            return []
        return self.model_tokenizer.encode(content)

    def extract_reasoning_content_streaming(
        self,
        previous_text: str,
        current_text: str,
        delta_text: str,
        previous_token_ids: Sequence[int],
        current_token_ids: Sequence[int],
        delta_token_ids: Sequence[int],
    ) -> Union[DeltaMessage, None]:
        prev_reasoning, prev_content, _ = parse_chat_output(
            list(previous_token_ids))
        cur_reasoning, cur_content, _ = parse_chat_output(
            list(current_token_ids))
        reasoning_delta = None
        content_delta = None
        if cur_reasoning is not None:
            prev_r = prev_reasoning or ""
            if cur_reasoning.startswith(prev_r):
                reasoning_delta = cur_reasoning[len(prev_r):] or None
            else:
                reasoning_delta = cur_reasoning
        if cur_content is not None:
            prev_c = prev_content or ""
            if cur_content.startswith(prev_c):
                content_delta = cur_content[len(prev_c):] or None
            else:
                content_delta = cur_content
        if reasoning_delta is None and content_delta is None:
            return None
        return DeltaMessage(reasoning_content=reasoning_delta,
                            content=content_delta)

    def extract_reasoning_content(
<<<<<<< HEAD
        self, model_output: str, model_output_tokens: Sequence[int],
        request: ChatCompletionRequest
    ) -> tuple[Optional[str], Optional[list[int]], Optional[str]]:
        raise RuntimeError(
            "GptOss model uses harmony to extract reasoning content. This "
            "function should not be called.")
=======
        self,
        model_output: str,
        request: ChatCompletionRequest,
    ) -> tuple[Optional[str], Optional[str]]:
        raise NotImplementedError(
            "gpt-oss has a special branch for parsing reasoning in non-streaming mode. This method shouldn't be used."  # noqa: E501
        )
>>>>>>> e599e2c6
<|MERGE_RESOLUTION|>--- conflicted
+++ resolved
@@ -78,19 +78,9 @@
                             content=content_delta)
 
     def extract_reasoning_content(
-<<<<<<< HEAD
         self, model_output: str, model_output_tokens: Sequence[int],
         request: ChatCompletionRequest
     ) -> tuple[Optional[str], Optional[list[int]], Optional[str]]:
-        raise RuntimeError(
-            "GptOss model uses harmony to extract reasoning content. This "
-            "function should not be called.")
-=======
-        self,
-        model_output: str,
-        request: ChatCompletionRequest,
-    ) -> tuple[Optional[str], Optional[str]]:
         raise NotImplementedError(
             "gpt-oss has a special branch for parsing reasoning in non-streaming mode. This method shouldn't be used."  # noqa: E501
         )
->>>>>>> e599e2c6
